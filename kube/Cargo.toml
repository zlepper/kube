[package]
name = "kube"
version = "0.46.0"
description = "Kubernetes client and futures controller runtime"
authors = [
  "clux <sszynrae@gmail.com>",
  "Teo Klestrup Röijezon <teo@nullable.se>",
  "kazk <kazk.dev@gmail.com>",
  "ynqa <un.pensiero.vano@gmail.com>",
]
license = "Apache-2.0"
repository = "https://github.com/clux/kube-rs"
readme = "../README.md"
keywords = ["kubernetes", "client", "runtime", "reflector", "informer"]
categories = ["web-programming::http-client"]
edition = "2018"

[features]
default = ["native-tls"]
native-tls = ["openssl", "reqwest/native-tls"]
rustls-tls = ["rustls", "reqwest/rustls-tls"]
derive = ["kube-derive"]
ws = ["async-tungstenite", "tokio-util"]
# We can merge these with `native-tls`/`rustls-tls` when `dep?/feature` syntax becomes stable.
# https://doc.rust-lang.org/nightly/cargo/reference/unstable.html#weak-dependency-features
ws-native-tls = ["real-native-tls", "tokio-native-tls", "async-tungstenite/tokio-native-tls"]
ws-rustls-tls = ["tokio-rustls", "async-tungstenite/tokio-rustls"]

[package.metadata.docs.rs]
<<<<<<< HEAD
features = ["derive", "ws"]
=======
features = ["derive", "ws", "ws-native-tls"]
>>>>>>> e4d999b3

[dependencies]
base64 = "0.13.0"
chrono = "0.4.19"
dirs = { package = "dirs-next", version = "2.0.0" }
serde = { version = "1.0.118", features = ["derive"] }
serde_json = "1.0.61"
serde_yaml = "0.8.14"
http = "0.2.2"
url = "2.2.0"
log = "0.4.11"
time = "0.2.23"
either = "1.6.1"
thiserror = "1.0.23"
futures-util = "0.3.8"
futures = "0.3.8"
pem = "0.8.2"
openssl = { version = "0.10.32", optional = true }
rustls = { version = "0.19.0", optional = true }
real-native-tls = { version = "0.2.7", optional = true, package = "native-tls" }
tokio-native-tls = { version = "0.3.0", optional = true }
tokio-rustls = { version = "0.22.0", optional = true }
bytes = "1.0.0"
Inflector = "0.11.4"
tokio = { version = "1.0.1", features = ["time", "signal", "sync"] }
static_assertions = "1.1.0"
<<<<<<< HEAD
kube-derive = { path = "../kube-derive", version = "^0.45.0", optional = true }
jsonpath_lib = "0.2.6"
tokio-util = { version = "0.6.0", optional = true }
=======
kube-derive = { path = "../kube-derive", version = "^0.46.0", optional = true }
jsonpath_lib = "0.2.5"
>>>>>>> e4d999b3

[dependencies.async-tungstenite]
version = "0.11.0"
default-features = false
features = ["tokio-runtime"]
optional = true

[dependencies.reqwest]
version = "0.10.10"
default-features = false
features = ["json", "gzip", "stream"]

[dependencies.k8s-openapi]
version = "0.10.0"
default-features = false
features = []

[dev-dependencies]
tempfile = "3.1.0"
tokio = { version = "1.0.1", features = ["full"] }
schemars = "0.8.0"

[dev-dependencies.k8s-openapi]
version = "0.10.0"
default-features = false
features = ["v1_19"]<|MERGE_RESOLUTION|>--- conflicted
+++ resolved
@@ -27,11 +27,7 @@
 ws-rustls-tls = ["tokio-rustls", "async-tungstenite/tokio-rustls"]
 
 [package.metadata.docs.rs]
-<<<<<<< HEAD
-features = ["derive", "ws"]
-=======
 features = ["derive", "ws", "ws-native-tls"]
->>>>>>> e4d999b3
 
 [dependencies]
 base64 = "0.13.0"
@@ -58,14 +54,9 @@
 Inflector = "0.11.4"
 tokio = { version = "1.0.1", features = ["time", "signal", "sync"] }
 static_assertions = "1.1.0"
-<<<<<<< HEAD
-kube-derive = { path = "../kube-derive", version = "^0.45.0", optional = true }
+kube-derive = { path = "../kube-derive", version = "^0.46.0", optional = true }
 jsonpath_lib = "0.2.6"
 tokio-util = { version = "0.6.0", optional = true }
-=======
-kube-derive = { path = "../kube-derive", version = "^0.46.0", optional = true }
-jsonpath_lib = "0.2.5"
->>>>>>> e4d999b3
 
 [dependencies.async-tungstenite]
 version = "0.11.0"
